--- conflicted
+++ resolved
@@ -41,17 +41,8 @@
 from xmodule.modulestore.edit_info import EditInfoMixin
 
 ############################ FEATURE CONFIGURATION #############################
-<<<<<<< HEAD
 STUDIO_NAME = "Studio"
 STUDIO_SHORT_NAME = "Studio"
-=======
-STUDIO_SHORT_NAME = "Studio"
-STUDIO_NAME = "{platform_name} {short_name}".format(
-    platform_name=PLATFORM_NAME, short_name=STUDIO_SHORT_NAME,
-)
-# Note that if you redefine STUDIO_SHORT_NAME in another settings file,
-# you'll also need to redefine STUDIO_NAME -- it won't automatically inherit.
->>>>>>> 47f02ec4
 FEATURES = {
     'USE_DJANGO_PIPELINE': True,
 
@@ -311,16 +302,12 @@
 EDX_PLATFORM_REVISION = os.environ.get('EDX_PLATFORM_REVISION')
 
 if not EDX_PLATFORM_REVISION:
-<<<<<<< HEAD
     try:
         # Get git revision of the current file
         EDX_PLATFORM_REVISION = dealer.git.Backend(path=REPO_ROOT).revision
     except TypeError:
         # Not a git repository
         EDX_PLATFORM_REVISION = 'unknown'
-=======
-    EDX_PLATFORM_REVISION = git.revision
->>>>>>> 47f02ec4
 
 # Static content
 STATIC_URL = '/static/' + EDX_PLATFORM_REVISION + "/"
